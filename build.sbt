val scala212 = "2.12.12"
val scala213 = "2.13.3"

val scalacOptions212 = Seq("-Ypartial-unification", "-deprecation")
val scalacOptions213 = Seq("-deprecation")

import microsites.ConfigYml
import sbt.enablePlugins
import xerial.sbt.Sonatype._

import scala.xml.{Node => XmlNode, NodeSeq => XmlNodeSeq, _}
import scala.xml.transform.{RewriteRule, RuleTransformer}

dynverSonatypeSnapshots in ThisBuild := true

val commonSettings = Seq(
  organization := "io.github.vigoo",
  scalaVersion := scala213,
  crossScalaVersions := List(scala212, scala213),
  addCompilerPlugin("org.typelevel" %% s"kind-projector" % "0.11.2" cross CrossVersion.full),
  scalacOptions += "-target:jvm-1.8",

  libraryDependencies ++= Seq(
    "org.scala-lang.modules" %% "scala-collection-compat" % "2.3.2"
  ),

  coverageEnabled in(Test, compile) := true,
  coverageEnabled in(Compile, compile) := false,

  scalacOptions ++= (CrossVersion.partialVersion(scalaVersion.value) match {
    case Some((2, 12)) => scalacOptions212
    case Some((2, 13)) => scalacOptions213
    case _ => Nil
  }),

  // Publishing

  publishMavenStyle := true,

  licenses := Seq("APL2" -> url("http://www.apache.org/licenses/LICENSE-2.0.txt")),

  sonatypeProjectHosting := Some(GitHubHosting("vigoo", "prox", "daniel.vigovszky@gmail.com")),

  developers := List(
    Developer(id = "vigoo", name = "Daniel Vigovszky", email = "daniel.vigovszky@gmail.com", url = url("https://vigoo.github.io"))
  ),

  credentials ++=
    (for {
      username <- Option(System.getenv().get("SONATYPE_USERNAME"))
      password <- Option(System.getenv().get("SONATYPE_PASSWORD"))
    } yield
      Credentials(
        "Sonatype Nexus Repository Manager",
        "oss.sonatype.org",
        username,
        password)).toSeq
)

lazy val prox = project.in(file("."))
  .settings(
    name := "prox",
    organization := "io.github.vigoo",
    skip in publish := true
  )
  .aggregate(proxCore, proxFS2, proxZStream, proxJava9)

lazy val proxCore = Project("prox-core", file("prox-core")).settings(commonSettings)

lazy val proxFS2 = Project("prox-fs2", file("prox-fs2")).settings(commonSettings).settings(
  libraryDependencies ++= Seq(
<<<<<<< HEAD
    "org.typelevel" %% "cats-effect" % "2.3.1",
    "co.fs2" %% "fs2-core" % "2.4.6",
    "co.fs2" %% "fs2-io" % "2.4.6",
=======
    "org.typelevel" %% "cats-effect" % "2.3.0",
    "co.fs2" %% "fs2-core" % "2.5.0",
    "co.fs2" %% "fs2-io" % "2.5.0",
>>>>>>> 483d004d

    "dev.zio" %% "zio" % "1.0.3" % "test",
    "dev.zio" %% "zio-test" % "1.0.3" % "test",
    "dev.zio" %% "zio-test-sbt" % "1.0.3" % "test",
    "dev.zio" %% "zio-interop-cats" % "2.2.0.1" % "test",
  ),
  testFrameworks += new TestFramework("zio.test.sbt.ZTestFramework"),
).dependsOn(proxCore)

lazy val proxZStream = Project("prox-zstream", file("prox-zstream")).settings(commonSettings).settings(
  libraryDependencies ++= Seq(
    "dev.zio" %% "zio" % "1.0.3",
    "dev.zio" %% "zio-streams" % "1.0.3",
    "dev.zio" %% "zio-prelude" % "1.0.0-RC1",

    "dev.zio" %% "zio-test" % "1.0.3" % "test",
    "dev.zio" %% "zio-test-sbt" % "1.0.3" % "test",
  ),
  testFrameworks += new TestFramework("zio.test.sbt.ZTestFramework"),
).dependsOn(proxCore)

lazy val proxJava9 = Project("prox-java9", file("prox-java9")).settings(commonSettings).dependsOn(proxCore)


lazy val docs = project
  .enablePlugins(GhpagesPlugin, SiteScaladocPlugin, ScalaUnidocPlugin, MicrositesPlugin)
  .settings(
    addCompilerPlugin("org.typelevel" %% s"kind-projector" % "0.11.2" cross CrossVersion.full),
    publishArtifact := false,
    skip in publish := true,
    scalaVersion := scala213,
    name := "prox",
    description := "A Scala library for working with system processes",
    git.remoteRepo := "git@github.com:vigoo/prox.git",
    siteSubdirName in ScalaUnidoc := "api",
    addMappingsToSiteDir(mappings in (ScalaUnidoc, packageDoc), siteSubdirName in ScalaUnidoc),
    micrositeUrl := "https://vigoo.github.io",
    micrositeBaseUrl := "/prox",
    micrositeHomepage := "https://vigoo.github.io/prox/",
    micrositeDocumentationUrl := "/prox/docs",
    micrositeAuthor := "Daniel Vigovszky",
    micrositeTwitterCreator := "@dvigovszky",
    micrositeGithubOwner := "vigoo",
    micrositeGithubRepo := "prox",
    micrositeGitterChannel := false,
    micrositeDataDirectory := baseDirectory.value / "src/microsite/data",
    micrositeStaticDirectory := baseDirectory.value / "src/microsite/static",
    micrositeImgDirectory := baseDirectory.value / "src/microsite/img",
    micrositeCssDirectory := baseDirectory.value / "src/microsite/styles",
    micrositeSassDirectory := baseDirectory.value / "src/microsite/partials",
    micrositeJsDirectory := baseDirectory.value / "src/microsite/scripts",
    micrositeTheme := "light",
    micrositeHighlightLanguages ++= Seq("scala", "sbt"),
    micrositeConfigYaml := ConfigYml(
      yamlCustomProperties = Map(
        "url" -> "https://vigoo.github.io",
        "plugins" -> List("jemoji", "jekyll-sitemap")
      )
    ),
    micrositeAnalyticsToken := "UA-56320875-3",
    includeFilter in makeSite := "*.html" | "*.css" | "*.png" | "*.jpg" | "*.gif" | "*.js" | "*.swf" | "*.txt" | "*.xml" | "*.svg",
    // Temporary fix to avoid including mdoc in the published POM

    // skip dependency elements with a scope
    pomPostProcess := { (node: XmlNode) =>
      new RuleTransformer(new RewriteRule {
        override def transform(node: XmlNode): XmlNodeSeq = node match {
          case e: Elem if e.label == "dependency" && e.child.exists(child => child.label == "artifactId" && child.text.startsWith("mdoc_")) =>
            val organization = e.child.filter(_.label == "groupId").flatMap(_.text).mkString
            val artifact = e.child.filter(_.label == "artifactId").flatMap(_.text).mkString
            val version = e.child.filter(_.label == "version").flatMap(_.text).mkString
            Comment(s"dependency $organization#$artifact;$version has been omitted")
          case _ => node
        }
      }).transform(node).head
    }
  ).dependsOn(proxCore, proxFS2, proxZStream, proxJava9)<|MERGE_RESOLUTION|>--- conflicted
+++ resolved
@@ -69,15 +69,9 @@
 
 lazy val proxFS2 = Project("prox-fs2", file("prox-fs2")).settings(commonSettings).settings(
   libraryDependencies ++= Seq(
-<<<<<<< HEAD
     "org.typelevel" %% "cats-effect" % "2.3.1",
-    "co.fs2" %% "fs2-core" % "2.4.6",
-    "co.fs2" %% "fs2-io" % "2.4.6",
-=======
-    "org.typelevel" %% "cats-effect" % "2.3.0",
     "co.fs2" %% "fs2-core" % "2.5.0",
     "co.fs2" %% "fs2-io" % "2.5.0",
->>>>>>> 483d004d
 
     "dev.zio" %% "zio" % "1.0.3" % "test",
     "dev.zio" %% "zio-test" % "1.0.3" % "test",
