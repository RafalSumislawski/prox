--- conflicted
+++ resolved
@@ -19,13 +19,8 @@
   "org.scala-lang.modules" %% "scala-collection-compat" % "2.1.2",
 
   "org.specs2" %% "specs2-core" % "4.8.1" % "test",
-<<<<<<< HEAD
-  "dev.zio" %% "zio" % "1.0.0-RC16" % "test",
+  "dev.zio" %% "zio" % "1.0.0-RC17" % "test",
   "dev.zio" %% "zio-interop-cats" % "2.0.0.0-RC8" % "test",
-=======
-  "dev.zio" %% "zio" % "1.0.0-RC17" % "test",
-  "dev.zio" %% "zio-interop-cats" % "2.0.0.0-RC6" % "test",
->>>>>>> 4d575445
 )
 
 coverageEnabled in(Test, compile) := true
