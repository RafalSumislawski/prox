--- conflicted
+++ resolved
@@ -73,17 +73,10 @@
     "co.fs2" %% "fs2-core" % "2.5.6",
     "co.fs2" %% "fs2-io" % "2.5.6",
 
-<<<<<<< HEAD
-    "dev.zio" %% "zio" % "1.0.8" % "test",
-    "dev.zio" %% "zio-test" % "1.0.8" % "test",
-    "dev.zio" %% "zio-test-sbt" % "1.0.8" % "test",
-    "dev.zio" %% "zio-interop-cats" % "2.4.1.0" % "test",
-=======
     "dev.zio" %% "zio" % "1.0.7" % "test",
     "dev.zio" %% "zio-test" % "1.0.7" % "test",
     "dev.zio" %% "zio-test-sbt" % "1.0.7" % "test",
     "dev.zio" %% "zio-interop-cats" % "2.5.1.0" % "test",
->>>>>>> bfccae97
   ),
   testFrameworks += new TestFramework("zio.test.sbt.ZTestFramework"),
 ).dependsOn(proxCore)
